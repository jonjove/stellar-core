#ifndef __PEER__
#define __PEER__

// Copyright 2014 Stellar Development Foundation and contributors. Licensed
// under the ISC License. See the COPYING file at the top-level directory of
// this distribution or at http://opensource.org/licenses/ISC

#include "util/asio.h"
#include "xdrpp/message.h"
#include "generated/StellarXDR.h"
#include "generated/FBAXDR.h"

namespace stellar
{
typedef std::shared_ptr<FBAQuorumSet> FBAQuorumSetPtr;

class Application;
class LoopbackPeer;

class PeerRecord
{
public:
    int mPeerID;
    std::string mIP;
    int mPort;
    int mNumFailures;
<<<<<<< HEAD
    PeerRecord(int id,const std::string& ip,int port,int fails) : mPeerID(id), mIP(ip), mPort(port), mNumFailures(fails){ }
=======
    PeerRecord(std::string const& ip,int port,int fails) :mIP(ip), mPort(port), mNumFailures(fails){ }
>>>>>>> 731512ba
};

/*
 * Another peer out there that we are connected to
 */
class Peer : public std::enable_shared_from_this<Peer>
{
    static bool ipFromStr(std::string ipStr, xdr::opaque_array<4U>& ret);

  public:
    typedef std::shared_ptr<Peer> pointer;

    enum PeerState
    {
        CONNECTING,
        CONNECTED,
        GOT_HELLO,
        CLOSING
    };

    enum PeerRole
    {
        INITIATOR,
        ACCEPTOR
    };

  protected:
    Application& mApp;

    PeerRole mRole;
    PeerState mState;

    std::string mRemoteVersion;
    int mRemoteProtocolVersion;
    int mRemoteListeningPort;
    void recvMessage(StellarMessage const& msg);
    void recvMessage(xdr::msg_ptr const& xdrBytes);

    virtual void recvError(StellarMessage const& msg);
    virtual void recvHello(StellarMessage const& msg);
    void recvDontHave(StellarMessage const& msg);
    void recvGetPeers(StellarMessage const& msg);
    void recvPeers(StellarMessage const& msg);
    void recvGetHistory(StellarMessage const& msg);
    void recvHistory(StellarMessage const& msg);
    void recvGetDelta(StellarMessage const& msg);
    void recvDelta(StellarMessage const& msg);
    void recvGetTxSet(StellarMessage const& msg);
    void recvTxSet(StellarMessage const& msg);
    void recvGetValidations(StellarMessage const& msg);
    void recvValidations(StellarMessage const& msg);
    void recvTransaction(StellarMessage const& msg);
    void recvGetFBAQuorumSet(StellarMessage const& msg);
    void recvFBAQuorumSet(StellarMessage const& msg);
    void recvFBAMessage(StellarMessage const& msg);

    void sendHello();
    void sendFBAQuorumSet(FBAQuorumSetPtr qSet);
    void sendDontHave(MessageType type,
                      uint256 const& itemID);
    void sendPeers();

    // NB: This is a move-argument because the write-buffer has to travel
    // with the write-request through the async IO system, and we might have
    // several queued at once. We have carefully arranged this to not copy
    // data more than the once necessary into this buffer, but it can't be
    // put in a reused/non-owned buffer without having to buffer/queue
    // messages somewhere else. The async write request will point _into_
    // this owned buffer. This is really the best we can do.
    virtual void sendMessage(xdr::msg_ptr&& xdrBytes) = 0;
    virtual void connected() {}
  public:
    Peer(Application& app, PeerRole role);
    
    Application&
    getApp()
    {
        return mApp;
    }

    void sendGetTxSet(uint256 const& setID);
    void sendGetQuorumSet(uint256 const& setID);

    void sendMessage(StellarMessage const& msg);

    PeerRole
    getRole() const
    {
        return mRole;
    }


    
    PeerState
    getState() const
    {
        return mState;
    }

    std::string const&
    getRemoreVersion() const
    {
        return mRemoteVersion;
    }
    
    int
    getRemoteProtocolVersion() const
    {
        return mRemoteProtocolVersion;
    }
    
    int
    getRemoteListeningPort()
    {
        return mRemoteListeningPort;
    }

    // These exist mostly to be overridden in TCPPeer and callable via
    // shared_ptr<Peer> as a captured shared_from_this().
    virtual void connectHandler(const asio::error_code& ec);
    
    virtual void
    writeHandler(const asio::error_code& error, std::size_t bytes_transferred)
    {
    }
    
    virtual void
    readHeaderHandler(const asio::error_code& error,
                      std::size_t bytes_transferred)
    {
    }

    virtual void
    readBodyHandler(const asio::error_code& error,
                    std::size_t bytes_transferred)
    {
    }

    virtual void drop() = 0;
    virtual std::string getIP() = 0;
    virtual ~Peer()
    {
    }

    friend class LoopbackPeer;
};
}

#endif<|MERGE_RESOLUTION|>--- conflicted
+++ resolved
@@ -24,11 +24,7 @@
     std::string mIP;
     int mPort;
     int mNumFailures;
-<<<<<<< HEAD
     PeerRecord(int id,const std::string& ip,int port,int fails) : mPeerID(id), mIP(ip), mPort(port), mNumFailures(fails){ }
-=======
-    PeerRecord(std::string const& ip,int port,int fails) :mIP(ip), mPort(port), mNumFailures(fails){ }
->>>>>>> 731512ba
 };
 
 /*

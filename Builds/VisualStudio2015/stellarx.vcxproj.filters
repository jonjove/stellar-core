﻿<?xml version="1.0" encoding="utf-8"?>
<Project ToolsVersion="4.0" xmlns="http://schemas.microsoft.com/developer/msbuild/2003">
  <ItemGroup>
    <Filter Include="fba">
      <UniqueIdentifier>{0cf920e3-5232-4c4e-8b79-25ec2c8f86ce}</UniqueIdentifier>
    </Filter>
    <Filter Include="overlay">
      <UniqueIdentifier>{b26ed986-c240-4b44-a1cd-ec2a40b3c7f3}</UniqueIdentifier>
    </Filter>
    <Filter Include="history">
      <UniqueIdentifier>{2da1159b-be14-429e-be19-e0447082b844}</UniqueIdentifier>
    </Filter>
    <Filter Include="ledger">
      <UniqueIdentifier>{89a037c6-770c-4df9-aa5e-3f963a001da3}</UniqueIdentifier>
    </Filter>
    <Filter Include="clf">
      <UniqueIdentifier>{83ce5e44-5de9-452b-a707-780112922d21}</UniqueIdentifier>
    </Filter>
    <Filter Include="main">
      <UniqueIdentifier>{0dee9511-d4e9-44ba-b7d5-9bec41ec4143}</UniqueIdentifier>
    </Filter>
    <Filter Include="lib">
      <UniqueIdentifier>{5ce9b128-ab1f-437c-8b2b-f726dfe7070e}</UniqueIdentifier>
    </Filter>
    <Filter Include="lib\util">
      <UniqueIdentifier>{886e9509-78a3-4d16-9b96-110c4849223d}</UniqueIdentifier>
    </Filter>
    <Filter Include="transactions">
      <UniqueIdentifier>{4545a642-5678-463c-a1b1-33e66fc6f809}</UniqueIdentifier>
    </Filter>
    <Filter Include="docs">
      <UniqueIdentifier>{b0b4abb7-5c4b-4d72-8529-30f235d36c68}</UniqueIdentifier>
    </Filter>
    <Filter Include="lib\http">
      <UniqueIdentifier>{82364e95-f6c1-4df2-b169-f1ee8982aaa5}</UniqueIdentifier>
    </Filter>
    <Filter Include="process">
      <UniqueIdentifier>{dfcbc766-c389-4f89-84ab-ed48a177c74d}</UniqueIdentifier>
    </Filter>
    <Filter Include="util">
      <UniqueIdentifier>{9a90f557-0d93-4794-a2ad-694cc0968282}</UniqueIdentifier>
    </Filter>
    <Filter Include="crypto">
      <UniqueIdentifier>{ca69df68-9e2f-4688-b4de-977e0288ecad}</UniqueIdentifier>
    </Filter>
    <Filter Include="lib\json">
      <UniqueIdentifier>{353dbdb6-b0a3-41ee-9af5-b46403f495d7}</UniqueIdentifier>
    </Filter>
    <Filter Include="database">
      <UniqueIdentifier>{88bc05c7-da04-4654-af79-dc9fc022e17e}</UniqueIdentifier>
    </Filter>
    <Filter Include="lib\xdrpp">
      <UniqueIdentifier>{e9644fa5-096e-42f1-93e0-c462e377a6c9}</UniqueIdentifier>
    </Filter>
    <Filter Include="transactions\tests">
      <UniqueIdentifier>{fde6dbe4-621c-41ab-b1fc-cc28d741966a}</UniqueIdentifier>
    </Filter>
    <Filter Include="fba\tests">
      <UniqueIdentifier>{14929285-728b-426c-b124-e5c899081f36}</UniqueIdentifier>
    </Filter>
    <Filter Include="history\tests">
      <UniqueIdentifier>{3ad6e2f5-3afc-44cb-87a4-8ef0780ec071}</UniqueIdentifier>
    </Filter>
    <Filter Include="main\tests">
      <UniqueIdentifier>{82cf7520-3e3b-4280-b3ca-e681b940451c}</UniqueIdentifier>
    </Filter>
    <Filter Include="ledger\tests">
      <UniqueIdentifier>{20d51c0a-e9bd-49ac-960e-ea1055651ed4}</UniqueIdentifier>
    </Filter>
    <Filter Include="herder">
      <UniqueIdentifier>{951355b1-432c-4dbe-87c0-bf77b6fab706}</UniqueIdentifier>
    </Filter>
    <Filter Include="overlay\generated">
      <UniqueIdentifier>{a9692317-8851-4932-8329-6d2bb1a54787}</UniqueIdentifier>
    </Filter>
    <Filter Include="xdr">
      <UniqueIdentifier>{fe536180-763e-40aa-8c30-2a100a064b94}</UniqueIdentifier>
    </Filter>
    <Filter Include="simulation">
      <UniqueIdentifier>{5da37d0f-0d0e-4f17-a7b4-5463b0ccc0a9}</UniqueIdentifier>
    </Filter>
    <Filter Include="clf\tests">
      <UniqueIdentifier>{86be4089-9cdf-49d8-9d3f-4f8712a6560c}</UniqueIdentifier>
    </Filter>
  </ItemGroup>
  <ItemGroup>
    <ClCompile Include="..\..\src\ledger\LedgerMaster.cpp">
      <Filter>ledger</Filter>
    </ClCompile>
    <ClCompile Include="..\..\src\main\Application.cpp">
      <Filter>main</Filter>
    </ClCompile>
    <ClCompile Include="..\..\src\main\main.cpp">
      <Filter>main</Filter>
    </ClCompile>
    <ClCompile Include="..\..\src\overlay\Floodgate.cpp">
      <Filter>overlay</Filter>
    </ClCompile>
    <ClCompile Include="..\..\src\overlay\ItemFetcher.cpp">
      <Filter>overlay</Filter>
    </ClCompile>
    <ClCompile Include="..\..\src\overlay\Peer.cpp">
      <Filter>overlay</Filter>
    </ClCompile>
    <ClCompile Include="..\..\src\overlay\PeerDoor.cpp">
      <Filter>overlay</Filter>
    </ClCompile>
    <ClCompile Include="..\..\src\overlay\PeerMaster.cpp">
      <Filter>overlay</Filter>
    </ClCompile>
    <ClCompile Include="..\..\src\clf\BucketList.cpp">
      <Filter>clf</Filter>
    </ClCompile>
    <ClCompile Include="..\..\src\main\Config.cpp">
      <Filter>main</Filter>
    </ClCompile>
    <ClCompile Include="..\..\src\lib\util\getopt_long.c">
      <Filter>lib\util</Filter>
    </ClCompile>
    <ClCompile Include="..\..\src\overlay\LoopbackPeer.cpp">
      <Filter>overlay</Filter>
    </ClCompile>
    <ClCompile Include="..\..\src\overlay\TCPPeer.cpp">
      <Filter>overlay</Filter>
    </ClCompile>
    <ClCompile Include="..\..\src\overlay\OverlayTests.cpp">
      <Filter>overlay</Filter>
    </ClCompile>
    <ClCompile Include="..\..\src\lib\http\connection.cpp">
      <Filter>lib\http</Filter>
    </ClCompile>
    <ClCompile Include="..\..\src\lib\http\connection_manager.cpp">
      <Filter>lib\http</Filter>
    </ClCompile>
    <ClCompile Include="..\..\src\lib\http\reply.cpp">
      <Filter>lib\http</Filter>
    </ClCompile>
    <ClCompile Include="..\..\src\lib\http\request_parser.cpp">
      <Filter>lib\http</Filter>
    </ClCompile>
    <ClCompile Include="..\..\src\lib\http\server.cpp">
      <Filter>lib\http</Filter>
    </ClCompile>
    <ClCompile Include="..\..\src\lib\http\HttpClient.cpp">
      <Filter>lib\http</Filter>
    </ClCompile>
    <ClCompile Include="..\..\src\main\CommandHandler.cpp">
      <Filter>main</Filter>
    </ClCompile>
    <ClCompile Include="..\..\src\history\HistoryMaster.cpp">
      <Filter>history</Filter>
    </ClCompile>
    <ClCompile Include="..\..\src\process\ProcessMaster.cpp">
      <Filter>process</Filter>
    </ClCompile>
    <ClCompile Include="..\..\src\process\ProcessTests.cpp">
      <Filter>process</Filter>
    </ClCompile>
    <ClCompile Include="..\..\src\util\types.cpp">
      <Filter>util</Filter>
    </ClCompile>
    <ClCompile Include="..\..\src\util\Logging.cpp">
      <Filter>util</Filter>
    </ClCompile>
    <ClCompile Include="..\..\src\util\Timer.cpp">
      <Filter>util</Filter>
    </ClCompile>
    <ClCompile Include="..\..\src\lib\json\jsoncpp.cpp">
      <Filter>lib\json</Filter>
    </ClCompile>
    <ClCompile Include="..\..\src\ledger\LedgerDelta.cpp">
      <Filter>ledger</Filter>
    </ClCompile>
    <ClCompile Include="..\..\src\history\HistoryArchive.cpp">
      <Filter>history</Filter>
    </ClCompile>
    <ClCompile Include="..\..\src\crypto\CryptoTests.cpp">
      <Filter>crypto</Filter>
    </ClCompile>
    <ClCompile Include="..\..\src\database\Database.cpp">
      <Filter>database</Filter>
    </ClCompile>
    <ClCompile Include="..\..\src\database\DatabaseTests.cpp">
      <Filter>database</Filter>
    </ClCompile>
    <ClCompile Include="..\..\src\lib\xdrpp\tests\marshal.cc">
      <Filter>lib\xdrpp</Filter>
    </ClCompile>
    <ClCompile Include="..\..\src\lib\xdrpp\tests\arpc.cc">
      <Filter>lib\xdrpp</Filter>
    </ClCompile>
    <ClCompile Include="..\..\src\lib\xdrpp\tests\autocheck.cc">
      <Filter>lib\xdrpp</Filter>
    </ClCompile>
    <ClCompile Include="..\..\src\lib\xdrpp\tests\cereal.cc">
      <Filter>lib\xdrpp</Filter>
    </ClCompile>
    <ClCompile Include="..\..\src\lib\xdrpp\tests\compare.cc">
      <Filter>lib\xdrpp</Filter>
    </ClCompile>
    <ClCompile Include="..\..\src\lib\xdrpp\tests\listener.cc">
      <Filter>lib\xdrpp</Filter>
    </ClCompile>
    <ClCompile Include="..\..\src\lib\xdrpp\tests\msgsock.cc">
      <Filter>lib\xdrpp</Filter>
    </ClCompile>
    <ClCompile Include="..\..\src\lib\xdrpp\tests\printer.cc">
      <Filter>lib\xdrpp</Filter>
    </ClCompile>
    <ClCompile Include="..\..\src\lib\xdrpp\tests\srpc.cc">
      <Filter>lib\xdrpp</Filter>
    </ClCompile>
    <ClCompile Include="..\..\src\ledger\AccountFrame.cpp">
      <Filter>ledger</Filter>
    </ClCompile>
    <ClCompile Include="..\..\src\ledger\OfferFrame.cpp">
      <Filter>ledger</Filter>
    </ClCompile>
    <ClCompile Include="..\..\src\ledger\TrustFrame.cpp">
      <Filter>ledger</Filter>
    </ClCompile>
    <ClCompile Include="..\..\src\ledger\EntryFrame.cpp">
      <Filter>ledger</Filter>
    </ClCompile>
    <ClCompile Include="..\..\src\transactions\TransactionFrame.cpp">
      <Filter>transactions</Filter>
    </ClCompile>
    <ClCompile Include="..\..\src\transactions\CancelOfferFrame.cpp">
      <Filter>transactions</Filter>
    </ClCompile>
    <ClCompile Include="..\..\src\transactions\CreateOfferFrame.cpp">
      <Filter>transactions</Filter>
    </ClCompile>
    <ClCompile Include="..\..\src\transactions\InflationFrame.cpp">
      <Filter>transactions</Filter>
    </ClCompile>
    <ClCompile Include="..\..\src\transactions\MergeFrame.cpp">
      <Filter>transactions</Filter>
    </ClCompile>
    <ClCompile Include="..\..\src\transactions\PaymentFrame.cpp">
      <Filter>transactions</Filter>
    </ClCompile>
    <ClCompile Include="..\..\src\transactions\SetOptionsFrame.cpp">
      <Filter>transactions</Filter>
    </ClCompile>
    <ClCompile Include="..\..\src\transactions\AllowTrustTxFrame.cpp">
      <Filter>transactions</Filter>
    </ClCompile>
    <ClCompile Include="..\..\src\transactions\ChangeTrustTxFrame.cpp">
      <Filter>transactions</Filter>
    </ClCompile>
    <ClCompile Include="..\..\src\crypto\Base58.cpp">
      <Filter>crypto</Filter>
    </ClCompile>
    <ClCompile Include="..\..\src\crypto\Hex.cpp">
      <Filter>crypto</Filter>
    </ClCompile>
    <ClCompile Include="..\..\src\crypto\SHA.cpp">
      <Filter>crypto</Filter>
    </ClCompile>
    <ClCompile Include="..\..\src\lib\util\format.cc">
      <Filter>lib\util</Filter>
    </ClCompile>
    <ClCompile Include="..\..\src\crypto\SecretKey.cpp">
      <Filter>crypto</Filter>
    </ClCompile>
    <ClCompile Include="..\..\src\transactions\OfferTests.cpp">
      <Filter>transactions\tests</Filter>
    </ClCompile>
    <ClCompile Include="..\..\src\transactions\TxTests.cpp">
      <Filter>transactions\tests</Filter>
    </ClCompile>
    <ClCompile Include="..\..\src\transactions\PaymentTests.cpp">
      <Filter>transactions\tests</Filter>
    </ClCompile>
    <ClCompile Include="..\..\src\transactions\MergeTests.cpp">
      <Filter>transactions\tests</Filter>
    </ClCompile>
    <ClCompile Include="..\..\src\transactions\InflationTests.cpp">
      <Filter>transactions\tests</Filter>
    </ClCompile>
    <ClCompile Include="..\..\src\transactions\SetOptionsTests.cpp">
      <Filter>transactions\tests</Filter>
    </ClCompile>
    <ClCompile Include="..\..\src\transactions\TxEnvelopeTests.cpp">
      <Filter>transactions\tests</Filter>
    </ClCompile>
    <ClCompile Include="..\..\src\lib\asio\src\asio.cpp">
      <Filter>lib</Filter>
    </ClCompile>
    <ClCompile Include="..\..\src\clf\CLFMaster.cpp">
      <Filter>clf</Filter>
    </ClCompile>
    <ClCompile Include="..\..\src\lib\util\uint128_t.cpp">
      <Filter>lib\util</Filter>
    </ClCompile>
    <ClCompile Include="..\..\src\util\Uint128Tests.cpp">
      <Filter>util</Filter>
    </ClCompile>
    <ClCompile Include="..\..\src\fba\FBA.cpp">
      <Filter>fba</Filter>
    </ClCompile>
    <ClCompile Include="..\..\src\fba\FBATests.cpp">
      <Filter>fba</Filter>
    </ClCompile>
    <ClCompile Include="..\..\src\fba\LocalNode.cpp">
      <Filter>fba</Filter>
    </ClCompile>
    <ClCompile Include="..\..\src\fba\Node.cpp">
      <Filter>fba</Filter>
    </ClCompile>
    <ClCompile Include="..\..\src\fba\Slot.cpp">
      <Filter>fba</Filter>
    </ClCompile>
    <ClCompile Include="..\..\src\ledger\LedgerHeaderFrame.cpp">
      <Filter>ledger</Filter>
    </ClCompile>
    <ClCompile Include="..\..\src\fba\FBATests.cpp">
      <Filter>fba\tests</Filter>
    </ClCompile>
    <ClCompile Include="..\..\src\history\HistoryTests.cpp">
      <Filter>history\tests</Filter>
    </ClCompile>
    <ClCompile Include="..\..\src\main\test.cpp">
      <Filter>main\tests</Filter>
    </ClCompile>
    <ClCompile Include="..\..\src\ledger\LedgerHeaderTests.cpp">
      <Filter>ledger\tests</Filter>
    </ClCompile>
    <ClCompile Include="..\..\src\util\TmpDir.cpp">
      <Filter>util</Filter>
    </ClCompile>
    <ClCompile Include="..\..\src\crypto\Random.cpp">
      <Filter>crypto</Filter>
    </ClCompile>
    <ClCompile Include="..\..\src\herder\Herder.cpp">
      <Filter>herder</Filter>
    </ClCompile>
    <ClCompile Include="..\..\src\herder\TxSetFrame.cpp">
      <Filter>herder</Filter>
    </ClCompile>
    <ClCompile Include="..\..\src\util\TimerTests.cpp">
      <Filter>util</Filter>
    </ClCompile>
    <ClCompile Include="..\..\src\simulation\Simulation.cpp">
      <Filter>simulation</Filter>
    </ClCompile>
    <ClCompile Include="..\..\src\simulation\CycleTests.cpp">
      <Filter>simulation</Filter>
    </ClCompile>
    <ClCompile Include="..\..\src\transactions\OfferExchange.cpp">
      <Filter>transactions</Filter>
    </ClCompile>
<<<<<<< HEAD
    <ClCompile Include="..\..\src\history\CatchupStateMachine.cpp">
      <Filter>history</Filter>
    </ClCompile>
=======
    <ClCompile Include="..\..\src\herder\HerderStressTests.cpp">
      <Filter>herder</Filter>
    </ClCompile>
    <ClCompile Include="..\..\src\herder\HerderTests.cpp">
      <Filter>herder</Filter>
    </ClCompile>
    <ClCompile Include="..\..\src\util\Math.cpp">
      <Filter>util</Filter>
    </ClCompile>
    <ClCompile Include="..\..\src\overlay\PeerMasterTests.cpp">
      <Filter>overlay</Filter>
    </ClCompile>
    <ClCompile Include="..\..\src\history\CatchupStateMachine.cpp">
      <Filter>history</Filter>
    </ClCompile>
    <ClCompile Include="..\..\src\history\PublishStateMachine.cpp">
      <Filter>history</Filter>
    </ClCompile>
    <ClCompile Include="..\..\src\clf\Bucket.cpp">
      <Filter>clf</Filter>
    </ClCompile>
    <ClCompile Include="..\..\src\clf\CLFTests.cpp">
      <Filter>clf\tests</Filter>
    </ClCompile>
    <ClCompile Include="..\..\src\overlay\PeerRecordTests.cpp">
      <Filter>overlay</Filter>
    </ClCompile>
    <ClCompile Include="..\..\src\overlay\PeerRecord.cpp">
      <Filter>overlay</Filter>
    </ClCompile>
>>>>>>> 2e46fd0a
  </ItemGroup>
  <ItemGroup>
    <ClInclude Include="..\..\src\ledger\LedgerGateway.h">
      <Filter>ledger</Filter>
    </ClInclude>
    <ClInclude Include="..\..\src\ledger\LedgerMaster.h">
      <Filter>ledger</Filter>
    </ClInclude>
    <ClInclude Include="..\..\src\main\Application.h">
      <Filter>main</Filter>
    </ClInclude>
    <ClInclude Include="..\..\src\overlay\FetchableItem.h">
      <Filter>overlay</Filter>
    </ClInclude>
    <ClInclude Include="..\..\src\overlay\Floodgate.h">
      <Filter>overlay</Filter>
    </ClInclude>
    <ClInclude Include="..\..\src\overlay\ItemFetcher.h">
      <Filter>overlay</Filter>
    </ClInclude>
    <ClInclude Include="..\..\src\overlay\OverlayGateway.h">
      <Filter>overlay</Filter>
    </ClInclude>
    <ClInclude Include="..\..\src\overlay\Peer.h">
      <Filter>overlay</Filter>
    </ClInclude>
    <ClInclude Include="..\..\src\overlay\PeerDoor.h">
      <Filter>overlay</Filter>
    </ClInclude>
    <ClInclude Include="..\..\src\overlay\PeerMaster.h">
      <Filter>overlay</Filter>
    </ClInclude>
    <ClInclude Include="..\..\src\generated\StellarXDR.h">
      <Filter>overlay\generated</Filter>
    </ClInclude>
    <ClInclude Include="..\..\src\main\Config.h">
      <Filter>main</Filter>
    </ClInclude>
    <ClInclude Include="..\..\src\clf\BucketList.h">
      <Filter>clf</Filter>
    </ClInclude>
    <ClInclude Include="..\..\src\lib\util\easylogging++.h">
      <Filter>lib\util</Filter>
    </ClInclude>
    <ClInclude Include="..\..\src\lib\util\cpptoml.h">
      <Filter>lib\util</Filter>
    </ClInclude>
    <ClInclude Include="..\..\src\lib\util\getopt.h">
      <Filter>lib\util</Filter>
    </ClInclude>
    <ClInclude Include="..\..\src\overlay\LoopbackPeer.h">
      <Filter>overlay</Filter>
    </ClInclude>
    <ClInclude Include="..\..\src\overlay\TCPPeer.h">
      <Filter>overlay</Filter>
    </ClInclude>
    <ClInclude Include="..\..\src\lib\http\connection.hpp">
      <Filter>lib\http</Filter>
    </ClInclude>
    <ClInclude Include="..\..\src\lib\http\connection_manager.hpp">
      <Filter>lib\http</Filter>
    </ClInclude>
    <ClInclude Include="..\..\src\lib\http\header.hpp">
      <Filter>lib\http</Filter>
    </ClInclude>
    <ClInclude Include="..\..\src\lib\http\reply.hpp">
      <Filter>lib\http</Filter>
    </ClInclude>
    <ClInclude Include="..\..\src\lib\http\request.hpp">
      <Filter>lib\http</Filter>
    </ClInclude>
    <ClInclude Include="..\..\src\lib\http\request_parser.hpp">
      <Filter>lib\http</Filter>
    </ClInclude>
    <ClInclude Include="..\..\src\lib\http\server.hpp">
      <Filter>lib\http</Filter>
    </ClInclude>
    <ClInclude Include="..\..\src\lib\http\HttpClient.h">
      <Filter>lib\http</Filter>
    </ClInclude>
    <ClInclude Include="..\..\src\main\CommandHandler.h">
      <Filter>main</Filter>
    </ClInclude>
    <ClInclude Include="..\..\src\history\HistoryMaster.h">
      <Filter>history</Filter>
    </ClInclude>
    <ClInclude Include="..\..\src\process\ProcessGateway.h">
      <Filter>process</Filter>
    </ClInclude>
    <ClInclude Include="..\..\src\process\ProcessMaster.h">
      <Filter>process</Filter>
    </ClInclude>
    <ClInclude Include="..\..\src\util\Timer.h">
      <Filter>util</Filter>
    </ClInclude>
    <ClInclude Include="..\..\src\lib\json\json\json.h">
      <Filter>lib\json</Filter>
    </ClInclude>
    <ClInclude Include="..\..\src\lib\json\json\json-forwards.h">
      <Filter>lib\json</Filter>
    </ClInclude>
    <ClInclude Include="..\..\src\ledger\LedgerDelta.h">
      <Filter>ledger</Filter>
    </ClInclude>
    <ClInclude Include="..\..\src\history\HistoryArchive.h">
      <Filter>history</Filter>
    </ClInclude>
    <ClInclude Include="..\..\src\database\Database.h">
      <Filter>database</Filter>
    </ClInclude>
    <ClInclude Include="..\..\src\ledger\AccountFrame.h">
      <Filter>ledger</Filter>
    </ClInclude>
    <ClInclude Include="..\..\src\ledger\OfferFrame.h">
      <Filter>ledger</Filter>
    </ClInclude>
    <ClInclude Include="..\..\src\ledger\TrustFrame.h">
      <Filter>ledger</Filter>
    </ClInclude>
    <ClInclude Include="..\..\src\ledger\EntryFrame.h">
      <Filter>ledger</Filter>
    </ClInclude>
    <ClInclude Include="..\..\src\util\types.h">
      <Filter>util</Filter>
    </ClInclude>
    <ClInclude Include="..\..\src\transactions\TransactionFrame.h">
      <Filter>transactions</Filter>
    </ClInclude>
    <ClInclude Include="..\..\src\transactions\CancelOfferFrame.h">
      <Filter>transactions</Filter>
    </ClInclude>
    <ClInclude Include="..\..\src\transactions\CreateOfferFrame.h">
      <Filter>transactions</Filter>
    </ClInclude>
    <ClInclude Include="..\..\src\transactions\InflationFrame.h">
      <Filter>transactions</Filter>
    </ClInclude>
    <ClInclude Include="..\..\src\transactions\MergeFrame.h">
      <Filter>transactions</Filter>
    </ClInclude>
    <ClInclude Include="..\..\src\transactions\PaymentFrame.h">
      <Filter>transactions</Filter>
    </ClInclude>
    <ClInclude Include="..\..\src\transactions\SetOptionsFrame.h">
      <Filter>transactions</Filter>
    </ClInclude>
    <ClInclude Include="..\..\src\transactions\AllowTrustTxFrame.h">
      <Filter>transactions</Filter>
    </ClInclude>
    <ClInclude Include="..\..\src\transactions\ChangeTrustTxFrame.h">
      <Filter>transactions</Filter>
    </ClInclude>
    <ClInclude Include="..\..\src\crypto\Base58.h">
      <Filter>crypto</Filter>
    </ClInclude>
    <ClInclude Include="..\..\src\crypto\ByteSlice.h">
      <Filter>crypto</Filter>
    </ClInclude>
    <ClInclude Include="..\..\src\crypto\Hex.h">
      <Filter>crypto</Filter>
    </ClInclude>
    <ClInclude Include="..\..\src\crypto\SHA.h">
      <Filter>crypto</Filter>
    </ClInclude>
    <ClInclude Include="..\..\src\crypto\SecretKey.h">
      <Filter>crypto</Filter>
    </ClInclude>
    <ClInclude Include="..\..\src\transactions\TxTests.h">
      <Filter>transactions\tests</Filter>
    </ClInclude>
    <ClInclude Include="..\..\src\lib\util\format.h">
      <Filter>lib\util</Filter>
    </ClInclude>
    <ClInclude Include="..\..\src\lib\util\uint128_t.h">
      <Filter>lib\util</Filter>
    </ClInclude>
    <ClInclude Include="..\..\src\util\Logging.h">
      <Filter>util</Filter>
    </ClInclude>
    <ClInclude Include="..\..\src\util\make_unique.h">
      <Filter>util</Filter>
    </ClInclude>
    <ClInclude Include="..\..\src\util\must_use.h">
      <Filter>util</Filter>
    </ClInclude>
    <ClInclude Include="..\..\src\fba\FBA.h">
      <Filter>fba</Filter>
    </ClInclude>
    <ClInclude Include="..\..\src\fba\LocalNode.h">
      <Filter>fba</Filter>
    </ClInclude>
    <ClInclude Include="..\..\src\fba\Node.h">
      <Filter>fba</Filter>
    </ClInclude>
    <ClInclude Include="..\..\src\fba\Slot.h">
      <Filter>fba</Filter>
    </ClInclude>
    <ClInclude Include="..\..\src\ledger\LedgerHeaderFrame.h">
      <Filter>ledger</Filter>
    </ClInclude>
    <ClInclude Include="..\..\src\main\test.h">
      <Filter>main\tests</Filter>
    </ClInclude>
    <ClInclude Include="..\..\src\util\TmpDir.h">
      <Filter>util</Filter>
    </ClInclude>
    <ClInclude Include="..\..\src\crypto\Random.h">
      <Filter>crypto</Filter>
    </ClInclude>
    <ClInclude Include="..\..\src\herder\Herder.h">
      <Filter>herder</Filter>
    </ClInclude>
    <ClInclude Include="..\..\src\herder\HerderGateway.h">
      <Filter>herder</Filter>
    </ClInclude>
    <ClInclude Include="..\..\src\herder\TxSetFrame.h">
      <Filter>herder</Filter>
    </ClInclude>
    <ClInclude Include="..\..\src\simulation\Simulation.h">
      <Filter>simulation</Filter>
    </ClInclude>
    <ClInclude Include="..\..\src\transactions\OfferExchange.h">
      <Filter>transactions</Filter>
    </ClInclude>
    <ClInclude Include="..\..\src\clf\LedgerCmp.h">
      <Filter>clf</Filter>
    </ClInclude>
<<<<<<< HEAD
    <ClInclude Include="..\..\src\history\CatchupStateMachine.h">
      <Filter>history</Filter>
    </ClInclude>
=======
    <ClInclude Include="..\..\src\util\Math.h">
      <Filter>util</Filter>
    </ClInclude>
    <ClInclude Include="..\..\src\util\asio.h">
      <Filter>util</Filter>
    </ClInclude>
    <ClInclude Include="..\..\src\history\CatchupStateMachine.h">
      <Filter>history</Filter>
    </ClInclude>
    <ClInclude Include="..\..\src\history\PublishStateMachine.h">
      <Filter>history</Filter>
    </ClInclude>
    <ClInclude Include="..\..\src\clf\Bucket.h">
      <Filter>clf</Filter>
    </ClInclude>
    <ClInclude Include="..\..\src\overlay\PeerRecord.h">
      <Filter>overlay</Filter>
    </ClInclude>
>>>>>>> 2e46fd0a
  </ItemGroup>
  <ItemGroup>
    <None Include="..\..\docs\transactions.md">
      <Filter>docs</Filter>
    </None>
    <None Include="..\..\AUTHORS" />
    <None Include="..\..\ChangeLog" />
    <None Include="..\..\COPYING" />
    <None Include="..\..\NEWS" />
    <None Include="..\..\docs\hayashi_example.cfg">
      <Filter>docs</Filter>
    </None>
    <None Include="..\..\docs\questions.md">
      <Filter>docs</Filter>
    </None>
    <None Include="..\..\docs\usecases.md">
      <Filter>docs</Filter>
    </None>
    <None Include="..\..\docs\design.md">
      <Filter>docs</Filter>
    </None>
    <None Include="..\..\src\lib\xdrpp\tests\xdrtest.x">
      <Filter>lib\xdrpp</Filter>
    </None>
    <None Include="..\..\docs\multisig.md">
      <Filter>docs</Filter>
    </None>
    <None Include="libmedida\libmedida.vcxproj" />
    <None Include="..\..\INSTALL" />
    <None Include="..\..\README.md" />
    <None Include="..\..\docs\overview.md">
      <Filter>docs</Filter>
    </None>
    <None Include="..\..\docs\stellar_overview.md">
      <Filter>docs</Filter>
    </None>
    <None Include="..\..\docs\ledger.md">
      <Filter>docs</Filter>
    </None>
  </ItemGroup>
  <ItemGroup>
    <CustomBuild Include="..\..\src\overlay\StellarXDR.x">
      <Filter>overlay</Filter>
    </CustomBuild>
    <CustomBuild Include="..\..\src\fba\FBAXDR.x">
      <Filter>fba</Filter>
    </CustomBuild>
    <CustomBuild Include="..\..\src\xdr\Stellar-ledger.x">
      <Filter>xdr</Filter>
    </CustomBuild>
    <CustomBuild Include="..\..\src\xdr\Stellar-transaction.x">
      <Filter>xdr</Filter>
    </CustomBuild>
    <CustomBuild Include="..\..\src\xdr\Stellar-types.x">
      <Filter>xdr</Filter>
    </CustomBuild>
    <CustomBuild Include="..\..\src\xdr\Stellar-overlay.x">
      <Filter>xdr</Filter>
    </CustomBuild>
    <CustomBuild Include="..\..\src\xdr\Stellar-ledger-entries.x">
      <Filter>xdr</Filter>
    </CustomBuild>
  </ItemGroup>
</Project><|MERGE_RESOLUTION|>--- conflicted
+++ resolved
@@ -351,11 +351,6 @@
     <ClCompile Include="..\..\src\transactions\OfferExchange.cpp">
       <Filter>transactions</Filter>
     </ClCompile>
-<<<<<<< HEAD
-    <ClCompile Include="..\..\src\history\CatchupStateMachine.cpp">
-      <Filter>history</Filter>
-    </ClCompile>
-=======
     <ClCompile Include="..\..\src\herder\HerderStressTests.cpp">
       <Filter>herder</Filter>
     </ClCompile>
@@ -386,7 +381,6 @@
     <ClCompile Include="..\..\src\overlay\PeerRecord.cpp">
       <Filter>overlay</Filter>
     </ClCompile>
->>>>>>> 2e46fd0a
   </ItemGroup>
   <ItemGroup>
     <ClInclude Include="..\..\src\ledger\LedgerGateway.h">
@@ -614,11 +608,6 @@
     <ClInclude Include="..\..\src\clf\LedgerCmp.h">
       <Filter>clf</Filter>
     </ClInclude>
-<<<<<<< HEAD
-    <ClInclude Include="..\..\src\history\CatchupStateMachine.h">
-      <Filter>history</Filter>
-    </ClInclude>
-=======
     <ClInclude Include="..\..\src\util\Math.h">
       <Filter>util</Filter>
     </ClInclude>
@@ -637,7 +626,6 @@
     <ClInclude Include="..\..\src\overlay\PeerRecord.h">
       <Filter>overlay</Filter>
     </ClInclude>
->>>>>>> 2e46fd0a
   </ItemGroup>
   <ItemGroup>
     <None Include="..\..\docs\transactions.md">
